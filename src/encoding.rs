--- conflicted
+++ resolved
@@ -35,12 +35,8 @@
     let resolution = get_resolution(&config.input_video, &config.ffprobe_path)?;
     let (width, height) = (resolution.0, resolution.1);
 
-<<<<<<< HEAD
-    // Create output pattern using base name with HYPHEN
-=======
     let total_frames = (duration * frame_rate).ceil() as u32;
 
->>>>>>> c867d9a3
     let output_pattern = format!("{}-%04d.png", config.base_name);
     let output_path = config.output_dir.join(&output_pattern);
 
